package backends

import (
	"context"
	"fmt"
	"strings"
	"time"

	"github.com/JormungandrK/microservice-tools/config"
	"github.com/aws/aws-sdk-go/aws"
	"github.com/aws/aws-sdk-go/aws/credentials"
	"github.com/aws/aws-sdk-go/aws/session"
	"github.com/aws/aws-sdk-go/service/dynamodb"
	"github.com/aws/aws-sdk-go/service/dynamodb/dynamodbattribute"
	"github.com/guregu/dynamo"
	"github.com/satori/go.uuid"
)

// DYNAMO_CTX_KEY is dynamoDB context key
var DYNAMO_CTX_KEY = "DYNAMO_SESSION"

// DynamoCollection wraps a dynamo.Table to embed methods in models.
type DynamoCollection struct {
	*dynamo.Table
	RepositoryDefinition
}

// DynamoDBRepoBuilder builds new dynamo table.
// If it does not exist builder will create it
func DynamoDBRepoBuilder(repoDef RepositoryDefinition, backend Backend) (Repository, error) {

	sessionObj := backend.GetFromContext(DYNAMO_CTX_KEY)
	if sessionObj == nil {
		return nil, ErrBackendError("dynamo session not configured")
	}

	sessionAWS, ok := sessionObj.(*session.Session)
	if !ok {
		return nil, ErrBackendError("unknown session type")
	}

	databaseName := backend.GetConfig().DatabaseName
	if databaseName == "" {
		return nil, ErrBackendError("database name is missing and required")
	}

	tableName := repoDef.GetName()
	if tableName == "" {
		return nil, ErrBackendError("table name is missing and required")
	}

	svc := dynamodb.New(sessionAWS)
	err := createTable(svc, repoDef)
	if err != nil {
		return nil, err
	}

	err = setTTL(svc, repoDef)
	if err != nil {
		return nil, err
	}

	db := dynamo.New(sessionAWS)
	table := db.Table(tableName)

	fmt.Println("Table created")
	return &DynamoCollection{
		&table,
		repoDef,
	}, nil
}

// DynamoDBBackendBuilder returns RepositoriesBackend
func DynamoDBBackendBuilder(dbInfo *config.DBInfo, manager BackendManager) (Backend, error) {

	if dbInfo.AWSRegion == "" {
		return nil, ErrBackendError("AWS region is missing from config")
	}

	configAWS := &aws.Config{
		Region: aws.String(dbInfo.AWSRegion),
	}

	if dbInfo.AWSEndpoint != "" {
		configAWS.Endpoint = aws.String(dbInfo.AWSEndpoint)
		fmt.Println("With endpoint, no creds")
	} else if dbInfo.AWSCredentials != "" {
		configAWS.Credentials = credentials.NewSharedCredentials(dbInfo.AWSCredentials, "")
	} else {
		return nil, ErrBackendError("AWS credentials or endpoint must be specified in the config")
	}
	fmt.Println("***1")
	sess, err := session.NewSession(configAWS)
	if err != nil {
		fmt.Printf("Create session didnt work")
		return nil, err
	}

	ctx := context.WithValue(context.Background(), DYNAMO_CTX_KEY, sess)
	cleanup := func() {}

	return NewRepositoriesBackend(ctx, dbInfo, DynamoDBRepoBuilder, cleanup), nil

}

// createTable creates table if it does not exist
func createTable(svc *dynamodb.DynamoDB, repoDef RepositoryDefinition) error {

	result, err := svc.ListTables(&dynamodb.ListTablesInput{})
	if err != nil {
		return err
	}

	var attributes []*dynamodb.AttributeDefinition
	var keySchemaElements []*dynamodb.KeySchemaElement
	var globalSecondaryIndexes []*dynamodb.GlobalSecondaryIndex

	tableName := repoDef.GetName()
	tableNames := result.TableNames
	hashKey := repoDef.GetHashKey()
	rangeKey := repoDef.GetRangeKey()

	if contains(tableNames, tableName) {
		return nil
	}

	if hashKey != "" {
		attributes = append(attributes, &dynamodb.AttributeDefinition{
			AttributeName: aws.String(hashKey),
			AttributeType: aws.String("S"),
		})

		keySchemaElements = append(keySchemaElements, &dynamodb.KeySchemaElement{
			AttributeName: aws.String(hashKey),
			KeyType:       aws.String("HASH"),
		})

	} else {
		return ErrBackendError(fmt.Sprintf("Hash key is missing for table %s", tableName))
	}

	if rangeKey != "" {
		attributes = append(attributes, &dynamodb.AttributeDefinition{
			AttributeName: aws.String(rangeKey),
			AttributeType: aws.String("S"),
		})

		keySchemaElements = append(keySchemaElements, &dynamodb.KeySchemaElement{
			AttributeName: aws.String(rangeKey),
			KeyType:       aws.String("RANGE"),
		})
	}

	gsi := repoDef.GetGSI()
	if gsi != nil {
		for index, value := range gsi {

			var keySchemaGSI []*dynamodb.KeySchemaElement
			if index == hashKey {
				keySchemaGSI = append(keySchemaGSI, &dynamodb.KeySchemaElement{
					AttributeName: aws.String(index),
					KeyType:       aws.String("HASH"),
				})
			} else if index == rangeKey {
				keySchemaGSI = append(keySchemaGSI, &dynamodb.KeySchemaElement{
					AttributeName: aws.String(index),
					KeyType:       aws.String("RANGE"),
				})
			} else {
				return ErrBackendError("GSI must be hash or range key")
			}

			v := value.(map[string]interface{})
			globalSecondaryIndexes = append(globalSecondaryIndexes, &dynamodb.GlobalSecondaryIndex{
				IndexName: aws.String(fmt.Sprintf("%s-index", index)),
				KeySchema: keySchemaGSI,
				Projection: &dynamodb.Projection{
					ProjectionType: aws.String("ALL"),
				},
				ProvisionedThroughput: &dynamodb.ProvisionedThroughput{
					ReadCapacityUnits:  aws.Int64(int64(v["readCapacity"].(int))),
					WriteCapacityUnits: aws.Int64(int64(v["writeCapacity"].(int))),
				},
			})
		}
	}

	input := &dynamodb.CreateTableInput{
		AttributeDefinitions:   attributes,
		KeySchema:              keySchemaElements,
		GlobalSecondaryIndexes: globalSecondaryIndexes,
		ProvisionedThroughput: &dynamodb.ProvisionedThroughput{
			ReadCapacityUnits:  aws.Int64(repoDef.GetReadCapacity()),
			WriteCapacityUnits: aws.Int64(repoDef.GetWriteCapacity()),
		},
		TableName: aws.String(tableName),
	}

	// Create the table
	cto, err := svc.CreateTable(input)
	if err != nil {
		return err
	}

	fmt.Printf("Table created: %v\n", cto)

	return nil
}

// setTTL sets TimeToLive to the table
func setTTL(svc *dynamodb.DynamoDB, repoDef RepositoryDefinition) error {

	if repoDef.EnableTTL() {
		enabled := repoDef.EnableTTL()
		attribute := repoDef.GetTTLAttribute()
		tableName := repoDef.GetName()
		TTL := repoDef.GetTTL()

		if attribute == "" {
			return ErrBackendError("TTL attribute is reqired when TTL is enabled")
		}

		if TTL == 0 {
			return ErrBackendError("TTL value is missing and must be greater than zero")
		}

		err := svc.WaitUntilTableExists(&dynamodb.DescribeTableInput{
			TableName: &tableName,
		})
		if err != nil {
			return nil
		}

		svc.UpdateTimeToLive(&dynamodb.UpdateTimeToLiveInput{
			TableName: &tableName,
			TimeToLiveSpecification: &dynamodb.TimeToLiveSpecification{
				AttributeName: &attribute,
				Enabled:       &enabled,
			},
		})
	}

	return nil
}

// GetOne looks up for an item by given filter
// Example filter:
//	filter := Filter{
// 		"id":    "54acb6c5-baeb-4213-b10f-e707a6055e64",
// }
func (c *DynamoCollection) GetOne(filter Filter, result interface{}) (interface{}, error) {

	var record map[string]interface{}
	var records []map[string]interface{}

	var query []string
	var args []interface{}
	for k, v := range filter {
		query = append(query, "$ = ?")
		args = append(args, k)
		args = append(args, v)
	}

	if c.RepositoryDefinition.EnableTTL() {
		query = append(query, "$ > ?")
		args = append(args, c.RepositoryDefinition.GetTTLAttribute())
		args = append(args, time.Now())
	}

	err := c.Table.Scan().Filter(strings.Join(query, " AND "), args...).Limit(int64(1)).All(&records)
	if err != nil {
		return nil, err
	}
	if records == nil {
		return nil, ErrNotFound("Record not found")
	}

	record = records[0]
	err = MapToInterface(&record, &result)
	if err != nil {
		return nil, err
	}

	return result, nil
}

<<<<<<< HEAD
func (c *DynamoCollection) GetAll(filter Filter, results interface{}, order string, sorting string, limit int, offset int) error {
=======
// GetAll returns all matched records. You can specified limit and offset as well.
func (c *DynamoCollection) GetAll(filter map[string]interface{}, results interface{}, order string, sorting string, limit int, offset int) error {
>>>>>>> dbbb5a0d

	var records []map[string]interface{}

	var query []string
	var args []interface{}
	for k, v := range filter {
		query = append(query, "$ = ?")
		args = append(args, k)
		args = append(args, v)
	}

<<<<<<< HEAD
	err := c.Table.Scan().Filter(strings.Join(query, " AND "), args...).All(&records)
	if err != nil {
		return err
	}
	if records == nil {
		return ErrNotFound("not found")
=======
	if c.RepositoryDefinition.EnableTTL() {
		query = append(query, "$ > ?")
		args = append(args, c.RepositoryDefinition.GetTTLAttribute())
		args = append(args, time.Now())
>>>>>>> dbbb5a0d
	}

	startFrom := 1
	if offset != 0 {
		startFrom = offset + 1
	}

	itr := c.Table.Scan().Filter(strings.Join(query, " AND "), args...).SearchLimit(int64(startFrom)).Iter()
	for i := 0; ; i++ {
		record := map[string]interface{}{}
		more := itr.Next(&record)
		if itr.Err() != nil {
			return itr.Err()
		}
		if !more {
			break
		}
		if limit != 0 && i >= limit {
			break
		}

		records = append(records, record)
		itr = c.Table.Scan().StartFrom(itr.LastEvaluatedKey()).SearchLimit(1).Iter()
	}
<<<<<<< HEAD
	fmt.Printf("Records: %v", records)
	err = MapToInterface(&records, &results)
=======

	if len(records) == 0 {
		return goa.ErrNotFound("not found")
	}

	err := MapToInterface(&records, &results)
>>>>>>> dbbb5a0d
	if err != nil {
		return err
	}

	return nil
}

// Save creates new item or updates the existing one
func (c *DynamoCollection) Save(object interface{}, filter Filter) (interface{}, error) {

	var result interface{}

	payload, err := InterfaceToMap(object)
	if err != nil {
		return nil, err
	}

	hashKey := c.RepositoryDefinition.GetHashKey()
	rangeKey := c.RepositoryDefinition.GetRangeKey()

	if filter == nil {
		// Create item

		id, err := uuid.NewV4()
		if err != nil {
			return nil, err
		}

		(*payload)["id"] = id.String()

		if c.RepositoryDefinition.EnableTTL() {
			attribute := c.RepositoryDefinition.GetTTLAttribute()
			TTL := c.RepositoryDefinition.GetTTL()

			(*payload)[attribute] = time.Now().Add(time.Second * time.Duration(TTL))
		}

		av, err := dynamodbattribute.MarshalMap(payload)
		if err != nil {
			return nil, err
		}

		err = c.Table.Put(av).If("attribute_not_exists($)", hashKey).Run()
		if err != nil {
			if IsConditionalCheckErr(err) {
				return nil, ErrAlreadyExists("record already exists!")
			}
			return nil, err
		}
	} else {
		// Update item

		var item interface{}
		_, err = c.GetOne(filter, &item)
		if err != nil {
			return nil, err
		}
		res := item.(map[string]interface{})

		query := c.Table.Update(hashKey, res[hashKey])
		if rangeKey != "" {
			query = query.Range(rangeKey, res[rangeKey])
		}

		for k, v := range *payload {
			if k != hashKey && k != rangeKey {
				query = query.Set(k, v)
			}
		}

		var updatedItem map[string]interface{}
		err = query.Value(&updatedItem)
		if err != nil {
			return nil, err
		}

		payload = &updatedItem
	}

	err = MapToInterface(payload, &result)
	if err != nil {
		return nil, err
	}

	return result, nil
}

// DeleteOne deletes only one item at the time
// Example filter:
//	filter := map[string]interface{}{
// 		"email": "keitaro-user1@keitaro.com",
// }
func (c *DynamoCollection) DeleteOne(filter Filter) error {

	hashKey := c.RepositoryDefinition.GetHashKey()
	rangeKey := c.RepositoryDefinition.GetRangeKey()

	var item interface{}
	_, err := c.GetOne(filter, &item)
	if err != nil {
		return err
	}
	result := item.(map[string]interface{})

	query := c.Table.Delete(hashKey, result[hashKey])

	if rangeKey != "" {
		query = query.Range(rangeKey, result[rangeKey])
	}

	var old map[string]interface{}
	err = query.OldValue(&old)
	if err != nil {
		if err == dynamo.ErrNotFound {
			return ErrNotFound(err)
		}
		return err
	}

	return nil
}

// DeleteAll deletes batch of items
// Example filter:
// filter := map[string]interface{}{
// 			"email": []string{"keitaro-user1@keitaro.com", "keitaro-user1@keitaro.com"},
// 			"id":    []string{"378d9777-6a32-4453-849e-858ff243635b", "462e5d47-b88c-4de7-9aaf-89f6c718dddc"},
// 		}
// email is the hash key, id is the range key
func (c *DynamoCollection) DeleteAll(filter Filter) error {

	hashKey := c.RepositoryDefinition.GetHashKey()
	rangeKey := c.RepositoryDefinition.GetRangeKey()
	hashAndRangeKeyName := []string{hashKey}

	if rangeKey != "" {
		hashAndRangeKeyName = append(hashAndRangeKeyName, rangeKey)
	}

	hashValues, ok := filter[hashKey].([]string)
	if !ok {
		return ErrBackendError("hash key not specified in the filter")
	}

	rangeValues := []string{}
	if rangeKey != "" {
		rangeValues, ok = filter[rangeKey].([]string)
		if !ok {
			return ErrBackendError("range key not specified in the filter")
		}

		if len(hashValues) != len(rangeValues) {
			return ErrBackendError("length of the values for hash and range key in the filter must be equal")
		}
	}

	var keys []dynamo.Keyed
	for index, _ := range hashValues {
		if len(rangeValues) > 0 {
			keys = append(keys, dynamo.Keys{hashValues[index], rangeValues[index]})
		} else {
			keys = append(keys, dynamo.Keys{hashValues[index]})
		}
	}

	_, err := c.Table.Batch(hashAndRangeKeyName...).Write().Delete(keys...).Run()
	if err != nil {
		return err
	}

	return nil
}<|MERGE_RESOLUTION|>--- conflicted
+++ resolved
@@ -12,6 +12,7 @@
 	"github.com/aws/aws-sdk-go/aws/session"
 	"github.com/aws/aws-sdk-go/service/dynamodb"
 	"github.com/aws/aws-sdk-go/service/dynamodb/dynamodbattribute"
+	"github.com/goadesign/goa"
 	"github.com/guregu/dynamo"
 	"github.com/satori/go.uuid"
 )
@@ -284,13 +285,8 @@
 	return result, nil
 }
 
-<<<<<<< HEAD
+// GetAll returns all matched records. You can specify limit and offset as well.
 func (c *DynamoCollection) GetAll(filter Filter, results interface{}, order string, sorting string, limit int, offset int) error {
-=======
-// GetAll returns all matched records. You can specified limit and offset as well.
-func (c *DynamoCollection) GetAll(filter map[string]interface{}, results interface{}, order string, sorting string, limit int, offset int) error {
->>>>>>> dbbb5a0d
-
 	var records []map[string]interface{}
 
 	var query []string
@@ -301,19 +297,10 @@
 		args = append(args, v)
 	}
 
-<<<<<<< HEAD
-	err := c.Table.Scan().Filter(strings.Join(query, " AND "), args...).All(&records)
-	if err != nil {
-		return err
-	}
-	if records == nil {
-		return ErrNotFound("not found")
-=======
 	if c.RepositoryDefinition.EnableTTL() {
 		query = append(query, "$ > ?")
 		args = append(args, c.RepositoryDefinition.GetTTLAttribute())
 		args = append(args, time.Now())
->>>>>>> dbbb5a0d
 	}
 
 	startFrom := 1
@@ -338,17 +325,12 @@
 		records = append(records, record)
 		itr = c.Table.Scan().StartFrom(itr.LastEvaluatedKey()).SearchLimit(1).Iter()
 	}
-<<<<<<< HEAD
-	fmt.Printf("Records: %v", records)
-	err = MapToInterface(&records, &results)
-=======
 
 	if len(records) == 0 {
 		return goa.ErrNotFound("not found")
 	}
 
 	err := MapToInterface(&records, &results)
->>>>>>> dbbb5a0d
 	if err != nil {
 		return err
 	}
